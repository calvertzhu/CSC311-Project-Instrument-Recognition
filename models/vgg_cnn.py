--- conflicted
+++ resolved
@@ -193,33 +193,6 @@
 
 # Example usage and testing
 if __name__ == "__main__":
-<<<<<<< HEAD
-        print(f"\n{'='*50}")
-        print(f"Testing IRMAS NN")
-        print(f"{'='*50}")
-        
-        # Create model
-        config = IRMASConfig()
-        model = create_irmas_model(config)
-        
-        # Create dummy input
-        batch_size = 4
-        x = torch.randn(batch_size, 1, 128, 128)
-        
-        # Forward pass
-        output = model(x)
-        
-        print(f"Input shape: {x.shape}")
-        print(f"Output shape: {output.shape}")
-        print(f"Model parameters: {sum(p.numel() for p in model.parameters()):,}")
-        
-        # Test feature maps
-        feature_maps = model.get_feature_maps(x)
-        for name, feature_map in feature_maps.items():
-            print(f"{name}: {feature_map.shape}")
-        
-        print(f"Output range: [{output.min():.3f}, {output.max():.3f}] (should be [0,1] for sigmoid)") 
-=======
     print(f"\n{'='*50}")
     print(f"Testing IRMAS NN")
     print(f"{'='*50}")
@@ -246,5 +219,4 @@
     for name, feature_map in feature_maps.items():
         print(f"{name}: {feature_map.shape}")
     
-    print(f"Output range: [{output.min():.3f}, {output.max():.3f}] (should be [0,1] for sigmoid)") 
->>>>>>> b6fd8859
+    print(f"Output range: [{output.min():.3f}, {output.max():.3f}] (should be [0,1] for sigmoid)") 