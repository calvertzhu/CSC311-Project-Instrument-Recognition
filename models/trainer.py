#!/usr/bin/env python3
"""
Comprehensive trainer for IRMAS music instrument recognition.
Works with both training (single-label) and test (multi-label) data.
"""

import torch
import torch.nn as nn
import torch.optim as optim
import numpy as np
import matplotlib.pyplot as plt
from pathlib import Path
import sys

# Add project root to path
sys.path.append(str(Path(__file__).parent.parent))
from models.model_data_loader import create_data_loaders, get_dataset_info

global device
print("Cuda available: ", torch.cuda.is_available())
device = "cuda" if torch.cuda.is_available() else "cpu"

class IRMASTrainer:
    """
    Trainer for IRMAS music instrument recognition models.
    Handles both training and evaluation on test data.
    """
    
    def __init__(self, model, model_name, batch_size=32, learning_rate=0.001, weight_decay=1e-4, device='auto'):
        """
        Initialize trainer.
        
        Args:
            model: PyTorch model
            model_name: Name for saving models
            batch_size: Training batch size
            learning_rate: Learning rate
            weight_decay: Weight decay for regularization
            device: Device to use ('auto', 'cpu', 'cuda')
        """
        self.model = model
        self.model_name = model_name
        self.batch_size = batch_size
        self.learning_rate = learning_rate
        self.weight_decay = weight_decay
        
        # Setup device
        if device == 'auto':
            self.device = torch.device('cuda' if torch.cuda.is_available() else 'cpu')
        else:
            self.device = torch.device(device)
        
        print(f"Using device: {self.device}")
        self.model = self.model.to(self.device)
        
        # Create data loaders
        self.train_loader, self.val_loader, self.test_loader = create_data_loaders(batch_size=batch_size)
        
        # Setup training components
        self.criterion = nn.CrossEntropyLoss()
        self.optimizer = optim.Adam(
            model.parameters(), 
            lr=learning_rate, 
            weight_decay=weight_decay
        )
        
        # Training history
        self.train_losses = []
        self.val_losses = []
        self.train_accuracies = []
        self.val_accuracies = []
        
        # Create save directory
        self.save_dir = Path("models/saved_models")
        self.save_dir.mkdir(parents=True, exist_ok=True)
    
    def train_epoch(self):
        """Train for one epoch."""
        self.model.train()
        total_loss = 0.0
        total_correct = 0
        total_samples = 0
        
        for batch_idx, (data, labels) in enumerate(self.train_loader):
<<<<<<< HEAD
            # Move data to device
            data, labels = data.to(self.device), labels.to(self.device)
            
=======
            data, labels = data.to(device), labels.to(device)
>>>>>>> b6fd8859
            # Forward pass
            outputs = self.model(data)
            loss = self.criterion(outputs, labels)
            
            # Backward pass
            self.optimizer.zero_grad()
            loss.backward()
            self.optimizer.step()
            
            # Statistics
            total_loss += loss.item()
            
            # Calculate accuracy (threshold at 0.5)
            predictions = (outputs > 0.5).float()
            correct = (predictions == labels).float().sum()
            total_correct += correct.item()
            total_samples += labels.numel()
        
        avg_loss = total_loss / len(self.train_loader)
        accuracy = total_correct / total_samples
        
        return avg_loss, accuracy
    
    def validate_epoch(self):
        """Validate for one epoch."""
        self.model.eval()
        total_loss = 0.0
        total_correct = 0
        total_samples = 0
        
        with torch.no_grad():
            for data, labels in self.val_loader:
<<<<<<< HEAD
                # Move data to device
                data, labels = data.to(self.device), labels.to(self.device)
                
=======
                data, labels = data.to(device), labels.to(device)
>>>>>>> b6fd8859
                # Forward pass
                outputs = self.model(data)
                loss = self.criterion(outputs, labels)
                
                # Statistics
                total_loss += loss.item()
                
                # Calculate accuracy
                predictions = (outputs > 0.5).float()
                correct = (predictions == labels).float().sum()
                total_correct += correct.item()
                total_samples += labels.numel()
        
        avg_loss = total_loss / len(self.val_loader)
        accuracy = total_correct / total_samples
        
        return avg_loss, accuracy
    
    def train(self, num_epochs, save_best=True):
        """
        Train the model.
        
        Args:
            num_epochs: Number of training epochs
            save_best: Whether to save best model
            
        Returns:
            Training history
        """
        print(f"   Starting training for {self.model_name}")
        print(f"   Epochs: {num_epochs}")
        print(f"   Batch size: {self.batch_size}")
        print(f"   Learning rate: {self.learning_rate}")
        print(f"   Model parameters: {sum(p.numel() for p in self.model.parameters()):,}")
        
        best_val_loss = float('inf')
        
        for epoch in range(num_epochs):
            # Training
            train_loss, train_acc = self.train_epoch()
            
            # Validation
            val_loss, val_acc = self.validate_epoch()
            
            # Store history
            self.train_losses.append(train_loss)
            self.val_losses.append(val_loss)
            self.train_accuracies.append(train_acc)
            self.val_accuracies.append(val_acc)
            
            # Print progress
            print(f"Epoch {epoch+1}/{num_epochs}:")
            print(f"   Train Loss: {train_loss:.4f}, Train Acc: {train_acc:.4f}")
            print(f"   Val Loss: {val_loss:.4f}, Val Acc: {val_acc:.4f}")
            
            # Save best model
            if save_best and val_loss < best_val_loss:
                best_val_loss = val_loss
                self.save_model(f"{self.model_name}_best.pth")
                print(f"   Saved best model (val_loss: {val_loss:.4f})")
        
        # Save final model
        self.save_model(f"{self.model_name}_final.pth")
        print(f"Training completed! Final model saved.")
        
        return {
            'train_losses': self.train_losses,
            'val_losses': self.val_losses,
            'train_accuracies': self.train_accuracies,
            'val_accuracies': self.val_accuracies
        }
    
    def evaluate_test(self):
        """
        Evaluate model on test data.
        
        Returns:
            Test metrics
        """
        print(f"Evaluating {self.model_name} on test data...")
        
        self.model.eval()
        total_loss = 0.0
        total_correct = 0
        total_samples = 0
        
        all_predictions = []
        all_labels = []
        
        with torch.no_grad():
            for data, labels in self.test_loader:
<<<<<<< HEAD
                # Move data to device
                data, labels = data.to(self.device), labels.to(self.device)
                
=======
                data, labels = data.to(device), labels.to(device)
>>>>>>> b6fd8859
                # Forward pass
                outputs = self.model(data)
                loss = self.criterion(outputs, labels)
                
                # Statistics
                total_loss += loss.item()
                
                # Calculate accuracy
                predictions = (outputs > 0.5).float()
                correct = (predictions == labels).float().sum()
                total_correct += correct.item()
                total_samples += labels.numel()
                
                # Store for detailed analysis
                all_predictions.append(outputs.cpu().numpy())
                all_labels.append(labels.cpu().numpy())
        
        # Calculate metrics
        test_loss = total_loss / len(self.test_loader)
        test_accuracy = total_correct / total_samples
        
        # Concatenate all predictions and labels
        all_predictions = np.concatenate(all_predictions, axis=0)
        all_labels = np.concatenate(all_labels, axis=0)
        
        # Calculate per-instrument metrics and F1 scores
        instrument_metrics = self._calculate_instrument_metrics(all_predictions, all_labels)
        f1_scores = self._calculate_f1_scores(all_predictions, all_labels)
        
        print(f"Test Results:")
        print(f"   Loss: {test_loss:.4f}")
        print(f"   Accuracy: {test_accuracy:.4f}")
        print(f"   F1-Micro: {f1_scores['f1_micro']:.4f}")
        print(f"   F1-Macro: {f1_scores['f1_macro']:.4f}")
        print(f"   F1-Weighted: {f1_scores['f1_weighted']:.4f}")
        print(f"   Multi-label samples: {(all_labels.sum(axis=1) > 1).sum()}")
        print(f"   Single-label samples: {(all_labels.sum(axis=1) == 1).sum()}")
        
        return {
            'test_loss': test_loss,
            'test_accuracy': test_accuracy,
            'f1_micro': f1_scores['f1_micro'],
            'f1_macro': f1_scores['f1_macro'],
            'f1_weighted': f1_scores['f1_weighted'],
            'predictions': all_predictions,
            'labels': all_labels,
            'instrument_metrics': instrument_metrics
        }
    
    def _calculate_instrument_metrics(self, predictions, labels):
        """Calculate per-instrument precision, recall, and F1."""
        from sklearn.metrics import precision_score, recall_score, f1_score
        
        # Threshold predictions
        pred_binary = (predictions > 0.5).astype(int)
        
        # Calculate metrics for each instrument
        instruments = ['acoustic guitar', 'cello', 'clarinet', 'electric guitar', 
                      'flute', 'organ', 'piano', 'saxophone', 'trumpet', 'violin', 'voice']
        
        metrics = {}
        for i, instrument in enumerate(instruments):
            precision = precision_score(labels[:, i], pred_binary[:, i], zero_division=0)
            recall = recall_score(labels[:, i], pred_binary[:, i], zero_division=0)
            f1 = f1_score(labels[:, i], pred_binary[:, i], zero_division=0)
            
            metrics[instrument] = {
                'precision': precision,
                'recall': recall,
                'f1': f1
            }
        
        return metrics
    
    def _calculate_f1_scores(self, predictions, labels):
        """Calculate F1 scores (micro, macro, weighted) for multi-label classification."""
        from sklearn.metrics import f1_score
        
        # Threshold predictions
        pred_binary = (predictions > 0.5).astype(int)
        
        # Calculate F1 scores
        f1_micro = f1_score(labels, pred_binary, average='micro', zero_division=0)
        f1_macro = f1_score(labels, pred_binary, average='macro', zero_division=0)
        f1_weighted = f1_score(labels, pred_binary, average='weighted', zero_division=0)
        
        return {
            'f1_micro': f1_micro,
            'f1_macro': f1_macro,
            'f1_weighted': f1_weighted
        }
    
    def save_model(self, filename):
        """Save model to file."""
        save_path = self.save_dir / filename
        torch.save(self.model.state_dict(), save_path)
    
    def load_model(self, filename):
        """Load model from file."""
        load_path = self.save_dir / filename
        self.model.load_state_dict(torch.load(load_path))
        print(f"Loaded model from {load_path}")
    
    def plot_training_history(self):
        """Plot training history and save to root directory."""
        fig, (ax1, ax2) = plt.subplots(1, 2, figsize=(15, 5))
        

        ax1.plot(self.train_losses, label='Train Loss', linewidth=2, marker='o', markersize=4)
        ax1.plot(self.val_losses, label='Val Loss', linewidth=2, marker='s', markersize=4)
        ax1.set_xlabel('Epoch')
        ax1.set_ylabel('Loss')
        ax1.set_title(f'{self.model_name} - Training Loss')
        ax1.legend()
        ax1.grid(True, alpha=0.3)
        

        ax2.plot(self.train_accuracies, label='Train Accuracy', linewidth=2, marker='o', markersize=4)
        ax2.plot(self.val_accuracies, label='Val Accuracy', linewidth=2, marker='s', markersize=4)
        ax2.set_xlabel('Epoch')
        ax2.set_ylabel('Accuracy')
        ax2.set_title(f'{self.model_name} - Training Accuracy')
        ax2.legend()
        ax2.grid(True, alpha=0.3)
        
        plt.tight_layout()

<<<<<<< HEAD
        save_path = f"{self.model_name}_training_history.png"
        plt.savefig(save_path, dpi=300, bbox_inches='tight')
        print(f"Training history plot saved as: {save_path}")
        
=======
        plt.savefig("primary_model_training.png")
>>>>>>> b6fd8859
        plt.show()

def train_model(model, model_name, num_epochs=30, batch_size=32, learning_rate=0.001):
    """
    Convenience function to train a model.
    
    Args:
        model: PyTorch model
        model_name: Model name
        num_epochs: Number of training epochs
        batch_size: Batch size
        learning_rate: Learning rate
        
    Returns:
        Trainer object with training history
    """
    trainer = IRMASTrainer(
        model=model,
        model_name=model_name,
        batch_size=batch_size,
        learning_rate=learning_rate
    )
    
    # Train the model
    history = trainer.train(num_epochs)
    
    # Evaluate on test data
    test_results = trainer.evaluate_test()
    
    # Plot training history
    trainer.plot_training_history()
    
    return trainer, history, test_results

if __name__ == "__main__":
    # Test the trainer
    get_dataset_info()
    
    print("\n" + "="*60)
    print("TESTING TRAINER")
    print("="*60)
    
    # Create a simple test model
    from vgg_cnn import create_vgg_model
    
    model = create_vgg_model()
    if torch.cuda.is_available():
        model = model.to(device)
    trainer = IRMASTrainer(model, "test_vgg", batch_size=4)
    
    print(f"Trainer created successfully!")
    print(f"   Train batches: {len(trainer.train_loader)}")
    print(f"   Val batches: {len(trainer.val_loader)}")
    print(f"   Test batches: {len(trainer.test_loader)}") <|MERGE_RESOLUTION|>--- conflicted
+++ resolved
@@ -82,13 +82,7 @@
         total_samples = 0
         
         for batch_idx, (data, labels) in enumerate(self.train_loader):
-<<<<<<< HEAD
-            # Move data to device
-            data, labels = data.to(self.device), labels.to(self.device)
-            
-=======
             data, labels = data.to(device), labels.to(device)
->>>>>>> b6fd8859
             # Forward pass
             outputs = self.model(data)
             loss = self.criterion(outputs, labels)
@@ -121,13 +115,7 @@
         
         with torch.no_grad():
             for data, labels in self.val_loader:
-<<<<<<< HEAD
-                # Move data to device
-                data, labels = data.to(self.device), labels.to(self.device)
-                
-=======
                 data, labels = data.to(device), labels.to(device)
->>>>>>> b6fd8859
                 # Forward pass
                 outputs = self.model(data)
                 loss = self.criterion(outputs, labels)
@@ -219,13 +207,7 @@
         
         with torch.no_grad():
             for data, labels in self.test_loader:
-<<<<<<< HEAD
-                # Move data to device
-                data, labels = data.to(self.device), labels.to(self.device)
-                
-=======
                 data, labels = data.to(device), labels.to(device)
->>>>>>> b6fd8859
                 # Forward pass
                 outputs = self.model(data)
                 loss = self.criterion(outputs, labels)
@@ -353,14 +335,7 @@
         
         plt.tight_layout()
 
-<<<<<<< HEAD
-        save_path = f"{self.model_name}_training_history.png"
-        plt.savefig(save_path, dpi=300, bbox_inches='tight')
-        print(f"Training history plot saved as: {save_path}")
-        
-=======
         plt.savefig("primary_model_training.png")
->>>>>>> b6fd8859
         plt.show()
 
 def train_model(model, model_name, num_epochs=30, batch_size=32, learning_rate=0.001):
